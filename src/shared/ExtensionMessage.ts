--- conflicted
+++ resolved
@@ -27,12 +27,9 @@
 		| "vsCodeLmModels"
 		| "requestVsCodeLmModels"
 		| "emailSubscribed"
-<<<<<<< HEAD
 		| "mcpMarketplaceCatalog"
 		| "mcpDownloadDetails"
-=======
 		| "commitSearchResults"
->>>>>>> d16d6be0
 	text?: string
 	action?:
 		| "chatButtonClicked"
@@ -53,13 +50,10 @@
 	openRouterModels?: Record<string, ModelInfo>
 	openAiModels?: string[]
 	mcpServers?: McpServer[]
-<<<<<<< HEAD
 	mcpMarketplaceCatalog?: McpMarketplaceCatalog
 	error?: string
 	mcpDownloadDetails?: McpDownloadResponse
-=======
 	commits?: GitCommit[]
->>>>>>> d16d6be0
 }
 
 export type Platform = "aix" | "darwin" | "freebsd" | "linux" | "openbsd" | "sunos" | "win32" | "unknown"
